--- conflicted
+++ resolved
@@ -54,11 +54,6 @@
 
 // NewClientWithConfig 설정을 받아서 MinIO 클라이언트를 생성합니다
 func NewClientWithConfig(cfg config.MinioConfig) (Client, error) {
-<<<<<<< HEAD
-=======
-	// 디버깅을 위한 로그 추가
-	fmt.Printf("DEBUG: Creating MinIO client with config: %+v\n", cfg)
->>>>>>> 7054d4bf
 
 	// MinIO 클라이언트 초기화
 	minioClient, err := minio.New(cfg.Endpoint, &minio.Options{
